--- conflicted
+++ resolved
@@ -38,11 +38,7 @@
          > Recalculate the genotyping only for a set of lanes:
          vrtracking_tool -c $CONF/my_db.conf -s genotype <file of lane names to redo genotype> 
           
-<<<<<<< HEAD
          > Re-perform bam improvement for a set of lanes:
-=======
-         > Re-perform bam improved for a set of lanes:
->>>>>>> da8c2f5c
          vrtracking_tool -c $CONF/my_db.conf -s improved <file of lane names>
           
          > Re-perform snp_calling for a set of lanes:
@@ -283,12 +279,8 @@
     			import => ["^$mapstats_id\.[ps]e\.raw\.sorted\.bam", "^$mapstats_id\.[ps]e\.recalc\.sorted\.bam"],
 				qc => ["^qc-sample\.$mapstats_id\$", "^qc-sample\$"],
 				genotype => ["^$vrinput\.gtype\$", "^$vrinput\.gtypex\$", "^$vrinput\.gtypey\$", "^$vrinput\.glf\$", "^_$vrinput\_glf\.o\$", "^_$vrinput\_glf\.e\$"],
-<<<<<<< HEAD
 				improved => ["^$mapstats_id\.[ps]e\.realigned\.sorted\.bam\.recal_data\.csv\$", "^$mapstats_id\.[ps]e\.realigned\.sorted\.recal\.calmd\.bam", "^$mapstats_id\.[ps]e\.realigned\.sorted\.recal\.calmd\.intervals\.(?!snp\$)",
 				            "^\.realign\_complete\_$mapstats_id\.[ps]e\.raw\.sorted\.bam\$","^\.recalibrate\_complete\_$mapstats_id\.[ps]e\.raw\.sorted\.bam\$","^\.sort\_complete\_$mapstats_id\.[ps]e\.raw\.sorted\.bam\$","^\.rewrite\_header\_complete\_$mapstats_id\.[ps]e\.raw\.sorted\.bam\$"],
-=======
-				improved => ["^$mapstats_id\.[ps]e\.realigned\.sorted\.bam\.recal_data\.csv\$", "^$mapstats_id\.[ps]e\.realigned\.sorted\.recal\.calmd\.bam", "^$mapstats_id\.[ps]e\.realigned\.sorted\.recal\.calmd\.intervals\.(?!snp\$)"],
->>>>>>> da8c2f5c
 				snp_called => ["^$mapstats_id\.[ps]e\.realigned\.sorted\.recal\.calmd\.intervals\.snp\$"],
 				all => ["^[\\w]+"],
     		);
