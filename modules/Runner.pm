#
# Copyright (c) 2011, 2012, 2013, 2014 Genome Research Ltd. 
# 
# Authors: Petr Danecek <pd3@sanger> 
#          Allan Daly <ad7@sanger.ac.uk>
#          Joshua Randall <jr17@sanger.ac.uk>
#
# This program is free software: you can redistribute it and/or modify it under 
# the terms of the GNU General Public License as published by the Free Software 
# Foundation; either version 3 of the License, or (at your option) any later 
# version. 
#
# This program is distributed in the hope that it will be useful, but WITHOUT 
# ANY WARRANTY; without even the implied warranty of MERCHANTABILITY or FITNESS 
# FOR A PARTICULAR PURPOSE. See the GNU General Public License for more 
# details. 
#
# You should have received a copy of the GNU General Public License along with 
# this program. If not, see <http://www.gnu.org/licenses/>.
#

=head1 NAME

Runner.pm   - A simple module for quick development of scripts and pipelines which can be run in both serial and parallel mode.

=head1 SYNOPSIS

    # The code "test-runner" below shows a simple pipeline which creates
    # three files in your home directory (named "Hello.1", "Hello.2", and "Hello.3").
    # When all files are created, the message "All done!" will be printed. The
    # pipeline can be run in
    #   - crontab mode (exits at checkpoints when some of the files are not finished)
    #       test-runner
    #   - daemon mode (waits at checkpoints with 1 minute sleep intervals)
    #       test-runner +loop 60
    #   - serial mode (jobs are not submitted to LSF but are run locally)
    #       test-runner +local
    #
    # The test-runner code:

    #!/usr/bin/env perl
    use strict;
    use warnings;
    
    # Create new runner object and run it
    my $runner = myRunner->new();
    $runner->run();
    
    exit;
    
    #------------------------
    
    package myRunner;
    use base qw(Runner);
    use strict;
    use warnings;
    
    # The user must define at least this method
    sub main
    {
        my ($self) = @_;
        for my $file (qw(1 2 3))
        {
            # When run in parallel mode (default), the jobs will be submitted
            #   to farm by the spawn call. The arguments are: 
            #   - method    .. subroutine to be called (defined by the user)
            #   - done_file .. the file to be created by the method
            #   - params    .. arbitrary number of arguments which will be passsed to the method

            my $method    = "touch";
            my $done_file = "$ENV{HOME}/Hello.$file";
            my @params    = ();
            $self->spawn($method,$done_file,@params);
        }
        # Checkpoint, wait until all the above files are finished
        $self->wait;

        # Clean temporary files
        $self->clean;

        print STDERR "Mission accomplished!\n";
        $self->all_done;
    }

    sub touch
    {
        my ($self,$file) = @_;
        print STDERR "touch $file\n";
        # Pretend that it takes some time to complete this task
        sleep(10);
        `touch $file`;
    }

    sub new
    {
        my ($class,@args) = @_;
        my $self = $class->SUPER::new(@args);
        return $self;
    }

=head1 METHODS

=cut

package Runner;
use strict;
use warnings;
use Carp;
use Storable qw(nstore retrieve dclone);
use File::Temp;
use Data::Dumper;
use Cwd;

sub new
{
    my ($class,@args) = @_;
    my $self = @args ? {@args} : {};
    bless $self, ref($class) || $class;
    $$self{_status_codes}{DONE} = 111;
    $$self{_farm} = 'LSF';
    $$self{_farm_options} = {};
    $$self{_running_jobs} = {};
    $$self{_nretries} = 1;
    $$self{_verbose} = 1;
    $$self{usage} = 
        "Runner.pm arguments:\n" .
        "   +help                   Summary of commands\n" .
        "   +config <file>          Configuration file\n" .
        "   +debug <file1> <file2>  Run the freezed object <file1> overriding with keys from <file2>\n" .
        "   +js <platform>          Job scheduler (lowercase allowed): LSF (bswitch), LSFCR (BLCR) [LSF]\n" .
        "   +kill                   Kill all running jobs\n" .
        "   +local                  Do not submit jobs to LSF, but run serially\n" .
<<<<<<< HEAD
        "   +loop <int>             Run in daemon mode with <int> seconds sleep intervals\n" .
=======
        "   +blcr                   Use BLCR checkpoint/restart to deal with overrun (instead of bswitch)\n" .
        "   +loop <int>             Run in daemon mode with <int> sleep intervals\n" .
>>>>>>> fb274ce2
        "   +mail <address>         Email when the runner finishes\n" .
        "   +maxjobs <int>          Maximum number of simultaneously running jobs\n" .
        "   +nocache                When checking for finished files, do not rely on cached database and check again\n" .
        "   +retries <int>          Maximum number of retries. When negative, the runner eventually skips the task rather than exiting completely. [$$self{_nretries}]\n" .
        "   +run <file> <id>        Run the freezed object created by spawn\n" .
        "   +sampleconf             Print a working configuration example\n" .
        "   +show <file>            Print the content of the freezed object created by spawn\n" .
        "   +silent                 Decrease verbosity of the Runner module\n" .
        "\n";
    return $self;
}

=head2 run

    About : The main runner method which parses runner's command line parameters and calls the main() method defined by the user.
    Args  : The system command line options are prefixed by "+" to distinguish from user-module options and must come first, before the user-module options 
                +config <file>
                    Optional configuration file for overriding defaults
				+debug <file1> <file2>
					Run the freezed object <file1> overriding with keys from <file2>
                +help
                    Summary of commands
                +js <platform>
                    Job scheduler: LSF (bswitch to deal with overrun), LSFCR (BLCR)
                +kill
                    Kill all running jobs
                +local
                    Do not submit jobs to LSF, but run serially
                +blcr
                    Use BLCR checkpoint/restart to deal with overrun (instead of bswitch)
                +loop <int>
                    Run in daemon mode with <int> seconds sleep intervals
                +mail <address>
                    Email to send when the runner is done
                +maxjobs <int>
                    Maximum number of simultaneously running jobs
                +nocache
                    When checking for finished files, do not rely on cached data and check again
                +retries <int>
                    Maximum number of retries
                +run <file>
                    Run the freezed object created by spawn
                +sampleconf
                    Print a working config file example
                +show <file>
                    Print the content of the freezed object created by spawn
                +silent
                    Decrease verbosity of the Runner module
                
=cut

sub run
{
    my ($self) = @_;
    my @args = @ARGV;

    $$self{_about} = "Working directory: " . getcwd() . "\nCommand line: $0 " . join(' ',@args) . "\n";

    # Parse runner system parameters. Allow mixing + and - parameters
    my @argv = ();
    while (defined(my $arg=shift(@ARGV)))
    {
        if ( substr($arg,0,1) ne '+' ) { push @argv, $arg; next; }
        if ( $arg eq '+help' ) { $self->throw(); }
        if ( $arg eq '+config' ) { $self->_read_config(shift(@ARGV)); next; }
        if ( $arg eq '+sampleconf' ) { $self->_sample_config(); next; }
        if ( $arg eq '+loop' ) { $$self{_loop}=shift(@ARGV); next; }
        if ( $arg eq '+kill' ) { $$self{_kill_jobs}=1; next; }
        if ( $arg eq '+maxjobs' ) { $$self{_maxjobs}=shift(@ARGV); next; }
        if ( $arg eq '+mail' ) { $$self{_mail}=shift(@ARGV); next; }
        if ( $arg eq '+nocache' ) { $$self{_nocache}=1; next; }
        if ( $arg eq '+retries' ) { $$self{_nretries}=shift(@ARGV); next; }
        if ( $arg eq '+verbose' ) { $$self{_verbose}=1; next; }
        if ( $arg eq '+silent' ) { $$self{_verbose}=0; next; }
        if ( $arg eq '+js' ) 
        { 
            $$self{_farm}=shift(@ARGV); 
            if ( $$self{_farm} eq 'lsf' ) { $$self{_farm} = 'LSF'; }
            elsif ( $$self{_farm} eq 'lsf-cr' ) { $$self{_farm} = 'LSFCR'; }
            elsif ( $$self{_farm} eq 'lsfcr' ) { $$self{_farm} = 'LSFCR'; }
            elsif ( $$self{_farm} eq 'LSF-CR' ) { $$self{_farm} = 'LSFCR'; }
            next; 
        }
        if ( $arg eq '+local' ) { $$self{_run_locally}=1; next; }
        if ( $arg eq '+blcr' ) { $$self{_farm_options}{_run_with_blcr}=1; next; }
        if ( $arg eq '+show' ) 
        { 
            $arg = shift(@ARGV);
            my $obj = retrieve($arg); 
            print Dumper($obj);
            exit;
        }
        if ( $arg eq '+run' ) 
        { 
            my $run_file = shift(@ARGV);
            my $job_id   = shift(@ARGV);
            if ( $job_id eq '--' )
            {
                $self->_revive($run_file);
            }
            else
            {
                $self->_revive_array($run_file, $job_id);
            }
            exit;
        }
        if ( $arg eq '+debug' ) 
        { 
            my $file1 = shift(@ARGV);
			my $file2 = shift(@ARGV);
            $self->_revive($file1,$file2);
            exit;
        }
    }
    @ARGV = @argv;

    # Run the user's module once or multiple times
    while (1)
    {
        # The parent loops and forks, the childs run main() in user's module
        my $pid = fork();
        if ( !$pid ) { $self->main(); return; }
        else
        {
            # If killed, kill the child process too.
            $SIG{TERM} = $SIG{INT} = sub { kill 9,$pid; die "Signal caught, killing the child $pid.\n"; };
        }
        wait();
        my $status = $?>>8;
        if ( $status ) 
        { 
            if ( $status==$$self{_status_codes}{DONE} ) { exit 0; }
            # Exit with the correct status immediately if the user module fails. Note that +retries applies only to spawned jobs.
            die "\n"; 
        }
        if ( !$$self{_loop} ) { return; }
        $self->debugln($$self{_about}, "sleeping for $$self{_loop} seconds...");
        sleep($$self{_loop});
    }
}


# Read the user config file, the values set there will override variables set in the user's clone of Runner.
# Note that developers could be easily forced to document *all* options if desired.
sub _read_config
{
    my ($self,$config) = @_;

    if ( !exists($$self{_sampleconf}) or !length($$self{_sampleconf}) )
    {
        $self->throw("No config file parameters are accepted by this script.");
    }
	if ( !-e $config ) { $self->throw("The file does not exist: $config\n"); }

    my %x = do "$config";
    if ( $@ ) { $self->throw("do $config: $@\n"); }
    while (my ($key,$value) = each %x)
    {
        if ( !ref($value) ) 
        { 
            $$self{$key} = $value;
            next;
        }
        $$self{$key} = dclone($value);
    }
    $$self{_config} = $config;
}

sub _sample_config
{
    my ($self) = @_;
    if ( !exists($$self{_sampleconf}) )
    {
        $self->throw("Sample config not available, the '_sampleconf' key not set. This should be fixed!\n");
    }
    if ( !length($$self{_sampleconf}) )
    {
        print "# No config file parameters accepted by this script.\n";
        $self->all_done;
    }
    print $$self{_sampleconf};
    $self->all_done;
}

=head2 set_limits

    About : Set time and memory requirements for computing farm
    Usage : $self->set_limits(memory=>1_000, runtime=>24*60);
    Args  : <memory>
                Expected memory requirements [MB] or undef to unset
            <runtime>
                Expected running time [minutes] or undef to unset
            <queues>
                Hash with farm queue names (keys) and maximum runtime limits in
                seconds (values)
            <wakeup_interval>
                Let the job scheduler aware of the pipeline's polling interval
                [seconds] so that it can estimate if a job exceeds the runtime
                limit before next wake-up call. The command line parameter
                +loop overrides this value.

            Plus any job-scheduler specific options
                
=cut

sub set_limits
{
    my ($self,%args) = @_;
    $$self{_farm_options} = { %{$$self{_farm_options}}, %args };
    if ( exists($$self{_revived_file}) )
    {
        my $limits_fname = "$$self{_revived_file}.$$self{_revived_job}.limits";
        open(my $fh,'>',$limits_fname) or $self->throw("$limits_fname: $!");
        print $fh Dumper($$self{_farm_options});
        close($fh);
    }
}

# When revived, the user module can indirectly request increase of system limits in the next run, see set_limits
sub _update_limits
{
    my ($self,$wfile,$id) = @_;
    my $limits_fname = "$wfile.$id.limits";
    if ( !-e $limits_fname ) { return; }
    my $limits = do "$limits_fname";
    if ( $@ ) { $self->throw("do $limits_fname: $@\n"); }
    $self->inc_limits(%$limits);
}

=head2 inc_limits

    About : increase limits if lower than requested
    Usage : $self->inc_limits(memory=>10_000);
    Args  : See set_limits
                
=cut

sub inc_limits
{
    my ($self,%args) = @_;
    for my $key (keys %args)
    {
        if ( !exists($$self{_farm_options}{$key}) or $$self{_farm_options}{$key}<$args{$key} ) 
        { 
            $self->debugln("Increasing limit, $key set to $args{$key}");
            $$self{_farm_options}{$key} = $args{$key};
        }
    }
}

=head2 get_limits

    About : get limits set for computing farm
    Usage : $self->get_limits('memory');
    Args  : See set_limits
                
=cut

sub get_limits
{
    my ($self,$arg) = @_;
    if ( ! defined $arg ) { return %{$$self{_farm_options}}; }
    return exists($$self{_farm_options}{$arg}) ? $$self{_farm_options}{$arg} : undef;
}

=head2 freeze

    About : freeze the runner object
    Usage : $self->freeze();
    Args  : <file>
                Targe checkpoint file name (optional)

=cut

sub freeze
{
    my ($self,$arg) = @_;
    my $rfile = $self->_get_temp_prefix($arg) . '.r';
    nstore($self,"$rfile.part");
    if ( -e $rfile )
    {
        my $md5_ori = `md5sum $rfile`;
        my $md5_new = `md5sum $rfile.part`;
        $md5_ori =~ s/\s+.*$//;
        $md5_new =~ s/\s+.*$//;
        if ( $md5_ori eq $md5_new )
        {
            unlink("$rfile.part");
            return $rfile;
        }
    }
    rename("$rfile.part",$rfile) or $self->throw("rename $rfile.part $rfile: $!");
    return $rfile;
}

=head2 spawn

    About : Schedule a job for execution. When +maxjobs limit is exceeded, the runner will exit via self->wait call.
                When the job fails too many times (controllable by the +retries option), the pipeline exists. With 
                negative value of +retries, a skip file '.s' is created and the job is reported as finished.
                The skip files are cleaned automatically when +retries is set to a positive value. A non cleanable 
                variant is force skip '.fs' file which is never cleaned by the pipeline and is created/removed 
                manually by the user. When 'fs' is cleaned by the user, the pipeline must be run with +nocache
                in order to notice the change. 
                Note that 'spawn' only schedules the tasks and the jobs are submitted to the farm by the 'wait' call.
    Usage : $self->spawn("method",$done_file,@params);
    Args  : <func_name>
                The method to be run
            <file>
                The file to be created by the method. If exists, the task is completed and
                spawn returns immediately.
            <array>
                Arbitrary number of parameters to be passed to the method. Note that these
                are stored by Storable and thus the same limitations apply. Passing for example,
                complex objects with CODE refs will not work.
                
=cut

sub spawn
{
    my ($self,$call,@args) = @_;

    if ( !$self->can($call) ) { $self->throw("No such method: [$call]\n"); }

    # Register the job
    my $job = {
        done_file => $args[0],
        call      => $call,
        args      => \@args,
    };
    push @{$$self{_checkpoints}}, $job;
}


# Consult cached database of finished files. Only if file is not present in the database,
#   a stat call is performed.
sub _is_marked_as_finished
{
    my ($self,$job) = @_;

    my $call      = $$job{call};
    my $done_file = $$job{done_file};
    my $wfile     = $$job{wait_file};
    my $is_dirty  = 0;
    my $is_done   = 0;

    # First time here, read the plain text "database" of finished files
    if ( !exists($$self{_jobs_db}{$done_file}) && !$$self{_nocache} )
    {
        if ( -e $wfile )
        {
            open(my $fh,'<',$wfile) or $self->throw("$wfile: $!");
            while (my $line=<$fh>)
            {
                chomp($line);
                if ( !($line=~/^([01sf])\t(\d+)\t(.*)$/) ) { $self->throw("Could not parse $wfile: $line\n"); }
                my $done = $1;
                my $id   = $2;  
                my $file = $3;
                $$self{_jobs_db}{$file}{finished} = $done;
                $$self{_jobs_db}{$file}{wfile}    = $wfile;
                $$self{_jobs_db}{$file}{call}     = $call;
                $$self{_jobs_db}{$file}{id}       = $id;
                $$self{_jobs_db}{$file}{dfile}    = $file;

                if ( !exists($$self{_max_ids}{$call}) or $$self{_max_ids}{$call}<$id ) { $$self{_max_ids}{$call} = $id; }
            }
            close($fh);
        }
        else { $is_dirty = 1; }
    }

    # No cache exists, init the job, set its ID and control file locations
    if ( !exists($$self{_jobs_db}{$done_file}) )
    {
        if ( !exists($$self{_jobs_db}{$done_file}{id}) ) { $$self{_jobs_db}{$done_file}{id} = ++$$self{_max_ids}{$call}; }
        $$self{_jobs_db}{$done_file}{call}  = $call;
        $$self{_jobs_db}{$done_file}{wfile} = $wfile;
        $$self{_jobs_db}{$done_file}{dfile} = $done_file;
        $$self{_jobs_db}{$done_file}{finished} = 0;
    }
    my $sfile  = "$wfile.$$self{_jobs_db}{$done_file}{id}.s";
    my $fsfile = "$wfile.$$self{_jobs_db}{$done_file}{id}.fs";

    # If skip file exists and +retries >0, the skip file will be deleted
    if ( $$self{_nretries}>0 && $$self{_jobs_db}{$done_file}{finished} eq 's' ) 
    { 
        $$self{_jobs_db}{$done_file}{finished} = 0; 
        $is_dirty = 1;
    }
    if ( $$self{_jobs_db}{$done_file}{finished} ) 
    { 
        if ( $$self{_jobs_db}{$done_file}{finished} eq 'f' ) { $self->debugln("Skipping the job upon request, a force skip file exists: $fsfile"); }
        if ( $$self{_jobs_db}{$done_file}{finished} eq 's' ) { $self->debugln("Skipping the job, a skip file exists: $sfile"); }
        return 2;
    }

    # Stat on non-existing files is cheap
    if ( $self->is_finished($done_file) ) 
    { 
        $is_dirty = 1;
        $is_done  = 1; 
    }
    # If the file needs to be skipped, then skip it by reporting that it's done even if it is not
    elsif ( -e $fsfile )
    {
        # The only way to clean a force skip file is to remove it manually
        $self->debugln("Skipping the job upon request, a force skip file exists: $fsfile");
        $is_done  = 'f';
        $is_dirty = 1;
    }
    elsif ( -e $sfile )
    {
        # This is currently the only way to clean the skip files: run with +retries set to positive value
        if ( $$self{_nretries}<0 ) 
        { 
            $self->debugln("Skipping the job, a skip file exists: $sfile");
            $is_done = 's'; 
        }
        else
        {
            $self->debugln("Cleaning skip file: $sfile");
            unlink($sfile);
        }
        $is_dirty = 1;
    }
    $$self{_jobs_db}{$done_file}{finished} = $is_done;
    $$self{_jobs_db_dirty} += $is_dirty;
    return $$self{_jobs_db}{$done_file}{finished};
}


sub _mark_as_finished
{
    my ($self) = @_;
    if ( !$$self{_jobs_db_dirty} ) { return; }

    my %wfiles = ();
    for my $job (values %{$$self{_jobs_db}})
    {
        push @{$wfiles{$$job{wfile}}}, $job;
    }
    for my $wfile (keys %wfiles)
    {
        $self->_mkdir($wfile);
        open(my $fh,'>',"$wfile.part") or $self->throw("$wfile.part: $!");
        my @clean_ids = ();
        my $all_done  = 1;
        for my $job (sort {$$a{id}<=>$$b{id}} @{$wfiles{$wfile}})
        {
            print $fh "$$job{finished}\t$$job{id}\t$$job{dfile}\n"; 
            if ( $$job{finished} ) { push @clean_ids, $$job{id}; }
            else { $all_done = 0; }
        }
        close($fh);
        if ( $$self{_js} ) 
        { 
            # Clean all jobs associated with this wfile
            $$self{_js}->clean_jobs($wfile,\@clean_ids,$all_done); 
        }
        rename("$wfile.part",$wfile) or $self->throw("rename $wfile.part $wfile: $!");
    }
}


sub _get_unfinished_jobs
{
    my ($self) = @_;

    my %calls = ();
    for my $job (@{$$self{_checkpoints}})
    {
        push @{$calls{$$job{call}}}, $job;
    }

    # Determine the base directory (common prefix) which holds the list of completed jobs
    my %wfiles = ();
    my $nprn_done = 0;
    my $nprn_pend = 0;
    for my $call (keys %calls)
    {
        my @list = @{$calls{$call}};
        my $min_len = length($list[0]{done_file});

        for (my $i=1; $i<@list; $i++)
        {
            my $len = length($list[$i]{done_file});
            if ( $len < $min_len ) { $min_len = $len; }

            my $j;
            for ($j=0; $j<$min_len; $j++)
            {
                if ( substr($list[0]{done_file},$j,1) ne substr($list[$i]{done_file},$j,1) ) { last; }
            }
            $min_len = $j;
        }
        my $dir = $self->_get_temp_dir(substr($list[0]{done_file},0,$min_len));
        for (my $i=0; $i<@{$calls{$call}}; $i++)
        {
            my $job = $calls{$call}[$i];
            $$job{wait_file} = "$dir/$call.w";
            my $ret;
            if ( ($ret=$self->_is_marked_as_finished($job)) )
            {
                if ( $nprn_done < 2 ) { $self->debugln("\to  $$job{done_file} .. " . ($ret ne '1' ? 'cached' : 'done')); $nprn_done++; }
                elsif ( $nprn_done < 3 ) { $self->debugln("\to  ...etc..."); $nprn_done++; }
                splice(@{$calls{$call}}, $i, 1);
                $i--;
            }
            else
            {
                my $id = $$self{_jobs_db}{$$job{done_file}}{id};
                if ( exists($wfiles{$$job{wait_file}}{$id}) ) 
                { 
                    $self->throw("The target file name is not unique: $$job{done_file}\n",Dumper($wfiles{$$job{wait_file}}{$id}{args},$$job{args})); 
                }
                if ( $nprn_pend < 2 ) { $self->debugln("\tx  $$job{done_file} .. $$job{wait_file}  .. unfinished"); $nprn_pend++; }
                elsif ( $nprn_pend < 3 ) { $self->debugln("\tx  ...etc..."); $nprn_pend++; }
                $wfiles{$$job{wait_file}}{$id} = $job;
            }
        }
        if ( !@{$calls{$call}} ) { delete($calls{$call}); }
    }
    $self->_mark_as_finished();
    return \%wfiles;
}


=head2 wait

    About : Checkpoint, submit the jobs scheduled by 'spawn' to the farm and wait for all tasks to finish. 
    Usage : $self->spawn("method",$done_file1,@params1); 
            $self->spawn("method",$done_file2,@params2);
            $self->wait();
    Args  : <none>
                Without arguments, waits for files registered by previous spawn calls.
            <@files>
                Extra files to wait for, in addition to those registered by spawn.

=cut

sub wait
{
    my ($self,@files) = @_;

    # Initialize job scheduler (LSF, LSFCR, ...). This needs to be done here in
    # order for $js->clean_job() to work when $self->_get_unfinished_jobs() is called
    if ( !$$self{_run_locally} && !$$self{_js} )
    {
        my $farm = 'Runner' . $$self{_farm};
        eval 
        {
            require "$farm.pm";
            $$self{_js} = $farm->new();
        };
        if ( $@ ) { $self->throw("require $farm\n$@"); }
        if ( $$self{_maxjobs} ) { $$self{_js}->set_max_jobs($$self{_maxjobs}); }
    }

    # First check the files passed to wait() explicitly
    for my $file (@files)
    {
        if ( ! $self->is_finished($file) ) 
        { 
            $self->debugln("The file not finished: $file");
            exit; 
        }
    }
    if ( !exists($$self{_checkpoints}) or !scalar @{$$self{_checkpoints}} ) { return; }

    my (@caller) = caller(0);
    $self->debugln("Checking the status of ", scalar @{$$self{_checkpoints}}," job(s) .. $caller[1]:$caller[2]");
    my $jobs = $self->_get_unfinished_jobs();

    $$self{_checkpoints} = [];
    if ( !scalar keys %$jobs ) 
    { 
        $self->debugln("\t-> done");
        return; 
    }
    my $n = 0;
    for my $wfile (keys %$jobs) { $n += scalar keys %{$$jobs{$wfile}}; }
    $self->debugln("\t-> $n unfinished");

    # With '+local', the jobs will be run serially
    if ( $$self{_run_locally} ) 
    {
        for my $wfile (keys %$jobs)
        {
            $$self{_store} = $$jobs{$wfile};
            my $rfile = $self->freeze($wfile);
            for my $id (sort {$a<=>$b} keys %{$$jobs{$wfile}})
            {
                $self->_mkdir($$jobs{$wfile}{$id}{done_file});
                my $cmd = qq[$0 +run $rfile $id];
                $self->debugln("$$jobs{$wfile}{$id}{call}:\t$cmd");
                system($cmd);
                if ( $? ) { $self->throw("The command exited with a non-zero status $?\n"); }
            }
        }
        return;
    }

    # Spawn to farm
    my $js = $$self{_js};
    if ( $$self{_loop} ) { $$self{_farm_options}{wakeup_interval} = $$self{_loop}; }

    my $is_running = 0;
<<<<<<< HEAD

    # Each wfile corresponds to a single task group, each typically having multiple parallel jobs
    for my $wfile (keys %$jobs)     
=======
    WFILE: for my $wfile (keys %$jobs)
>>>>>>> fb274ce2
    {
        my $prefix = $self->_get_temp_prefix($wfile);
        my $jobs_id_file = $prefix . '.jid';

        my @ids = sort { $a<=>$b } keys %{$$jobs{$wfile}};
        $self->debugln("\t.. ", scalar keys %$jobs > 1 ? scalar @ids."x\t$wfile" : "$wfile");

        my $tasks = $js->get_jobs($jobs_id_file,\@ids);
        my $is_wfile_running = 0;
        my $warned = 0;
<<<<<<< HEAD
        for (my $i=0; $i<@$tasks; $i++)
        {
            my $must_run = 1;
=======
        ELEMENT: for (my $i=0; $i<@$status; $i++)
        {
            my $must_run = 1;
	    my $resources_changed = 0; 
            my $stat = $$status[$i]{status};
>>>>>>> fb274ce2
            my $done_file = $$jobs{$wfile}{$ids[$i]}{done_file};
            my $task = $$tasks[$i];

            if ( !defined $task )
            {
                $self->throw("\nCould not determine status of $i-th job: [$done_file] [$wfile] $ids[$i]\n");
            }

            # If the job is already running, don't check for errors - these could be from previous run anyway.
            if ( $js->job_running($task) ) 
            { 
                $must_run = 0;
                $is_running++;
                $is_wfile_running = 1;
                if ( $$self{_kill_jobs} ) { $js->kill_job($task); next; }
            }
        
            elsif ( $$self{_kill_jobs} ) { next; }

            # With very big arrays, it takes long time for is_marked_as_finished to complete
            #   and therefore we have to take farm's Done status seriously. Check again if
            #   the file has not appeared in the meantime, stat on non-existent files is fast anyway.
            elsif (  $js->job_done($task) )
            {
                if ( $$self{_nocache} && !$self->is_finished($done_file) ) { $must_run = 1; }
                else 
		{ 
		    $must_run = 0; 
		    # ask farm to clean up after this job if there is a checkpoint
                    if ( exists $$status[$i]{have_chkpnt} )
                    {
		        my $ok;
		        eval 
		        {
			    $self->debugln("\t.. calling cleanup_job on job $$status[$i]{id}\n");
		 	    $farm->can('cleanup_job')->($jobs_id_file,$$status[$i],$$self{_farm_options});
			    $ok = 1;
		        };
		        if ( !$ok )
		        {
			    confess(
			        "\t  couldn't clean up after job $$status[$i]{id}.\n"
			    );
			    $self->throw($@);
		        }
		    }
                }
            }

            # If the job has been already ran and failed, check if it failed repeatedly
            elsif ( $js->job_failed($task) ) 
            { 
<<<<<<< HEAD
                my $nfailures = $js->job_nfailures($task);
                if ( $nfailures > abs($$self{_nretries}) )
                {
                    if ( $$self{_nretries} < 0 )
                    {
                        my $sfile = "$wfile.$ids[$i].s";
                        $self->warn("\nThe job failed repeatedly (${nfailures}x) and +retries is negative, skipping: $wfile.$ids[$i].[eos]\n\n");
                        system("touch $sfile");
                        if ( $? ) { $self->throw("The command exited with a non-zero status $?: touch $sfile\n"); }
                        $must_run = 0;
                    }
                    else
                    {
                        my $msg = 
                            "The job failed repeatedly, ${nfailures}x: $wfile.$ids[$i].[eo]\n" .
                            "(Remove $jobs_id_file to clean the status, increase +retries or run with negative value of +retries to skip this task.)\n";

                        $self->_send_email('failed', "The runner failed repeatedly\n", $$self{_about}, "\n", $msg);
                        $self->throw($msg);
                    }
                }
                elsif ( !$warned )
                {
                    $self->warn("\nRunning again, the job failed or needs restart: $wfile.$ids[$i].[eo]\n\n");
                    $warned = 1;
                }

                # Increase memory limits if necessary: by a set minimum or by a percentage, which ever is greater
                my %limits = $js->past_limits($ids[$i],$wfile);
                if ( exists($limits{MEMLIMIT}) )
                { 
                    my $mem = $limits{memory}*1.3 > $limits{memory}+1_000 ? $limits{memory}*1.3 : $limits{memory}+1_000;
                    $self->inc_limits(memory=>$mem); 
                }
            }

=======
		my $nfailures = $$status[$i]{nfailures};
		if ( $nfailures > abs($$self{_nretries}) )
		{
		    if ( $$self{_nretries} < 0 )
		    {
			my $sfile = "$wfile.$ids[$i].s";
			$self->warn("\t   job ($ids[$i]) failed repeatedly (${nfailures}x) and +retries is negative, skipping: $wfile.$ids[$i].[eos]\n");
			system("touch $sfile");
			if ( $? ) { $self->throw("The command exited with a non-zero status $?: touch $sfile\n"); }
			$must_run = 0;
		    }
		    else
		    {
			my $msg = 
			    "The job failed repeatedly, ${nfailures}x: $wfile.$ids[$i].[eo]\n" .
			    "Remove $jobs_id_file to clean the status (completely losing all checkpoint information for all jobs), \n" .
			    "increase +retries or run with negative value of +retries to skip this task.\n";
			if ( exists($$status[$i]{chkpnt_dir}) )
			{
			    my $chkdir = $$status[$i]{chkpnt_dir};
			    my @dirs = File::Spec->splitdir($chkdir);
			    pop @dirs;
			    $chkdir = File::Spec->catdir( @dirs );
			    $msg .= "You could also delete the checkpoint context for this job element only: \n" . 
				"\t  rm \$(for file in \$(ls $chkdir/*/*.*.$ids[$i]); do ls \$(dirname \$file)/jobstate.context; done)\n" .
				"\t  and then remove the output file: rm $wfile.$ids[$i].o\n";
			}
			$self->_send_email('failed', "The runner failed repeatedly\n", $$self{_about}, "\n", $msg);
			$self->throw($msg);
		    }
		}
		elsif ( !$warned )
		{
		    $self->warn("\t   running again, the previous attempt failed: $wfile.$ids[$i].[eo]\n");
		    $warned = 1;
		}
		
		if ( exists($$status[$i]{have_chkpnt}) && exists($$status[$i]{last_chkpnt_lsf_id}) )
		{
		    $self->warn("\tc  job ($ids[$i]) is not running but has a checkpoint ($$status[$i]{last_chkpnt_lsf_id})\n");
		}
		else
		{
		    $self->warn("\tc  job ($ids[$i]) is not running and not checkpointed so it will need to re-run from scratch\n");
		}

		# Increase memory limits if necessary: by a set minimum or by a percentage, whichever is greater
		my %limits = $farm->can('past_limits')->($ids[$i],$wfile);
		if ( exists($limits{MEMLIMIT}) )
		{ 
		    my $mem = $limits{memory}*1.3 > $limits{memory}+1_000 ? $limits{memory}*1.3 : $limits{memory}+1_000;
		    $self->inc_limits(memory=>$mem); 
		    $resources_changed = 1;
		}

		# Increase cpu count if necessary
		if ( exists($$status[$i]{idle_factor}) )
		{
		    my $cpus = sprintf("%.0f", (($$status[$i]{cpus} * $$status[$i]{idle_factor}) - 0.3));
		    if ( $cpus == 0 ) { $cpus = 1; }
		    if ( $cpus > $$status[$i]{cpus} )
		    {
			$resources_changed = 1;
			warn(
			    "\tc  increased cpu reservation for job $ids[$i] from $$status[$i]{cpus} to $$self{_farm_options}{cpus}\n"
			    );
		    }
		    elsif ( $cpus < $$status[$i]{cpus} )
		    {
			$resources_changed = 1;
			warn(
			    "\tc  decreased cpu reservation for job $ids[$i] from $$status[$i]{cpus} to $$self{_farm_options}{cpus}\n"
			    );
		    }
		    $self->set_limits(cpus=>$cpus);
		}
	    }
	    
>>>>>>> fb274ce2
            if ( $must_run )
            { 
                if ( $$self{_maxjobs} && $$self{_maxjobs}<$is_running ) { last WFILE; }

		$self->_update_limits($wfile, $ids[$i]);

		# if we have a checkpoint, go ahead and attempt to restart it now (whole arrays can't be restarted)
		if ( exists($$status[$i]{have_chkpnt}) )
		{
		    my $ok;
		    $self->warn("\tc  restarting job\n");
		    eval 
		    {
		 	$farm->can('restart_job')->($jobs_id_file,$$status[$i],$$self{_farm_options},$resources_changed);
		 	$ok = 1;
		    };
		    if ( ! $ok )
		    {
			warn(
			    "\tc  couldn't restart job $$status[$i]{id}, it will be respawned from the beginning.\n"
			    );
			# couldn't restart job, keep the element in @ids/@status so it will be submitted from start
			next ELEMENT;
		    }
		}
		else
		{
		    # must_run but no checkpoint, keep the element in the list so it will be submitted
		    next ELEMENT;
		}
            }
	    
	    # splice i-th element out so it won't get restarted
            splice(@ids, $i, 1);
            splice(@$tasks, $i, 1);
            $i--;
        }
        if ( $$self{_kill_jobs} ) { next; }
        if ( !@ids ) 
        { 
            if ( !$is_wfile_running ) { unlink($jobs_id_file); }
            next WFILE; 
        }
        if ( $$self{_maxjobs} )
        {
            if ( $$self{_maxjobs} <= $is_running ) { last WFILE; }
            if ( $$self{_maxjobs} < $is_running + @ids ) { splice(@ids, $$self{_maxjobs} - $is_running - @ids); }
        }
        $is_running += scalar @ids;

        $$self{_store} = $$jobs{$wfile};
        my $rfile = $self->freeze($wfile);
        my $cmd = qq[$0 +run $rfile {JOB_INDEX}];
        $self->debugln("$wfile:\t$cmd");

        for my $id (@ids)
        {
            $self->_mkdir($$jobs{$wfile}{$id}{done_file});
        }
  
	my $ok;
        eval 
        {
            $js->set_limits(%{$$self{_farm_options}});
            $js->run_jobs($jobs_id_file,$prefix,$cmd,\@ids);
            $ok = 1;
        };
        if ( !$ok )
        {
            $self->throw($@);
        }
    }
    if ( $$self{_kill_jobs} ) { $self->all_done; }
    if ( $is_running ) { exit; }
}


=head2 all_done

About : Exit with "all done" status
Usage : $self->all_done();
Args  : None

=cut

sub all_done
{
    my ($self) = @_;
    $self->debugln("All done!");
    $self->_send_email('done', "The runner has finished, all done!\n", $$self{_about});
    exit $$self{_status_codes}{DONE};
}

sub _send_email
{
    my ($self,$status, @msg) = @_;
    if ( !exists($$self{_mail}) ) { return; }
    open(my $mh,"| mail -s 'Runner report: $status' $$self{_mail}");
    print $mh @msg;
    close($mh);
}

=head2 clean

    About : Clean all system files (in .jobs directories)
    Usage : $self->clean($dir);
    Args  : <@dirs>
                Directories to recursively clean from all .jobs subdirs leaving a single tarball instead

=cut

sub clean
{
    my ($self,@dirs) = @_;

    if ( !@dirs ) { return; }

    # Create the tarball, existing file will not be overwritten
    my $tarball = $dirs[0] . '/cleaned-job-outputs.tgz';
    if ( !-e $tarball )
    {
        my $dirs = join(' ',@dirs);
        my $cmd = "find $dirs -name .jobs | tar -T - -czf $tarball";
        $self->debugln($cmd);
        system($cmd);
    }
    for my $dir (@dirs)
    {
        my $cmd = "find $dir -name .jobs | xargs rm -rf";
        $self->debugln($cmd);
        system($cmd);
    }
}

=head2 is_finished

    About : Check if the file is finished.
    Usage : $self->is_finished('some/file');
    Args  : <file list>
                The name of the file to check the existence of
                
=cut

sub is_finished
{
    my ($self,@files) = @_;
    my $all_finished = 1;
    for my $file (@files)
    {
        my $is_finished = -e $file;
        if ( !$is_finished ) { $all_finished=0; }
        elsif ( exists($$self{_running_jobs}{$file}) ) { delete($$self{_running_jobs}{$file}); }
    }
    return $all_finished;
}

sub _is_storable
{
    my ($self,$file) = @_;
    for (my $i=0; $i<3; $i++)
    {
        if ( $i>0 ) { sleep 5; }
        my @out = `file -b $file`;
        if ( $? ) { next; }
        if ( $out[0] =~ /^perl Storable/ ) { return 1; }
        return 0;
    }
    $self->throw("Cannot [file -b $file]: $!");
}

sub _revive_array
{
    my ($self,$freeze_file,$job_id) = @_;
    
    my $back;
    for (my $i=0; $i<3; $i++)
    {
        if ( $i>0 ) { sleep 5; }
        eval { $back = retrieve($freeze_file); };
        if ( !$@ ) { last; }
    }
    if ( $@ ) { $self->throw("retrieve() threw an error: $freeze_file\n$@\n"); }
    if ( $$self{clean} ) { unlink($freeze_file); }

    $self = $back;

    if ( !exists($$self{_store}{$job_id}) ) { $self->throw("No such job $job_id in $freeze_file\n"); }
    my $job = $$self{_store}{$job_id};
    $$self{_revived_file} = $freeze_file;
    $$self{_revived_job}  = $job_id;

    my $code = $self->can($$job{call});
    &$code($self,@{$$job{args}});
}


# Run the freezed object created by spawn. The $config_file argument can supply custom
#	settings for overriding and debugging settings in the freezed file.
sub _revive
{
    my ($self,$freeze_file,$config_file) = @_;

    my $back;
    eval { $back = retrieve($freeze_file); };
    if ( $@ ) { $self->throw("retrieve() threw an error: $freeze_file\n$@\n"); }
    if ( $$self{clean} ) { unlink($freeze_file); }

    $self = $back;

	if ( defined $config_file )
	{
		my %x = do "$config_file";
        if ( $@ ) { $self->throw("do $config_file: $@\n"); }
		while (my ($key,$value) = each %x) { $$self{$key} = $value; }
	}
    my $code = $self->can($$self{_store}{call});
    &$code($self,@{$$self{_store}{args}});

    # If we are here, the code finished successfully - remove the jids file to wipe out history
    my $prefix = $self->_get_temp_prefix($$self{_store}{done_file});
    my $farm_jobs_ids = $prefix.'.jid';
    unlink($farm_jobs_ids);
}

# Create a temporary prefix using the given template and create a temporary directory
sub _get_temp_prefix
{
    my ($self,$fname) = @_;
    if ( !($fname=~m{([^/]+)$}) ) { $self->throw("FIXME: could not parse [$fname]\n"); }
    my $file = $1;
    my $dir  = $self->_get_temp_dir($fname);
    if ( ! -d $dir ) 
    { 
        `mkdir -p $dir`; 
        if ( $? ) { $self->throw("Cannot create directory [$dir]: $!"); }
    }
    return "$dir/$file";
}

sub _get_temp_dir
{
    my ($self,$fname) = @_;
    my @items = split(m{/}, $fname);
    my $len = length($fname);
    if ( substr($fname,$len-1,1) ne '/' ) { splice(@items, -1); }
    if ( $items[-1] eq '.jobs' ) { splice(@items,-1); }
    return join('/',@items,'.jobs');
}

sub _mkdir
{
    my ($self,$fname) = @_;
    $fname =~ s{[^/]+$}{};
    if ( !-e $fname ) { `mkdir -p $fname`; }
    return $fname;
}


=head2 cmd

    About : Executes a command via bash in the -o pipefail mode. 
    Args  : <string>
                The command to be executed
            <hash>
                Optional arguments: 
                - verbose           .. print command to STDERR before executing [0]
                - require_status    .. throw if exit status is different [0]

=cut

sub cmd
{
    my ($self,$cmd,%args) = @_;

    if ( $$self{verbose} ) { print STDERR $cmd,"\n"; }

    # Why not to use backticks? Perl calls /bin/sh, which is often bash. To get the correct
    #   status of failing pipes, it must be called with the pipefail option.

    my $kid_io;
    my $pid = open($kid_io, "-|");
    if ( !defined $pid ) { $self->throw("Cannot fork: $!"); }

    my @out;
    if ($pid) 
    {
        # parent
        @out = <$kid_io>;
        close($kid_io);
    } 
    else 
    {      
        # child
        exec('/bin/bash', '-o','pipefail','-c', $cmd) or $self->throw("Failed to run the command [/bin/sh -o pipefail -c $cmd]: $!");
    }

    my $exit_status = $? >> 8;
    my $status = exists($args{require_status}) ? $args{require_status} : 0;
    if ( $status ne $exit_status ) { $self->throw("The command exited with $exit_status (expected $status):\n\t$cmd\n\n"); }
    return @out;
}

=head2 throw

    About : Throws an error.
    Args  : <array>
                The message to be printed. If no message is given, the usage will be printed instead.

=cut

sub throw
{
    my ($self,@msg) = @_;
    if ( scalar @msg ) { confess "\n[". scalar gmtime() ."]\n", @msg; }
    die $$self{usage};
}

=head2 warn

    About : Print a warning message.
    Args  : <array>
                The message.

=cut

sub warn
{
    my ($self,@msg) = @_;
    print STDERR @msg;
}

=head2 debugln

    About : When the runner is run with the "+verbose" command line option, the debugging message will printed with newline appended.
    Args  : <array>
                The message.

=cut

sub debugln
{
    my ($self,@msg) = @_;
    if ( !$$self{_verbose} ) { return; }
    print STDERR @msg , "\n";
}

sub debug
{
    my ($self,@msg) = @_;
    if ( !$$self{_verbose} ) { return; }
    print STDERR @msg;
}

=head1 AUTHORS

petr.danecek@sanger
Allan Daly <ad7@sanger.ac.uk>
Joshua Randall <jr17@sanger.ac.uk>

=cut

1;<|MERGE_RESOLUTION|>--- conflicted
+++ resolved
@@ -117,8 +117,8 @@
     my $self = @args ? {@args} : {};
     bless $self, ref($class) || $class;
     $$self{_status_codes}{DONE} = 111;
-    $$self{_farm} = 'LSF';
-    $$self{_farm_options} = {};
+    $$self{_farm} = 'RunnerLSF';
+    $$self{_farm_options} = { runtime=>600, memory=>1_000 };
     $$self{_running_jobs} = {};
     $$self{_nretries} = 1;
     $$self{_verbose} = 1;
@@ -127,15 +127,9 @@
         "   +help                   Summary of commands\n" .
         "   +config <file>          Configuration file\n" .
         "   +debug <file1> <file2>  Run the freezed object <file1> overriding with keys from <file2>\n" .
-        "   +js <platform>          Job scheduler (lowercase allowed): LSF (bswitch), LSFCR (BLCR) [LSF]\n" .
-        "   +kill                   Kill all running jobs\n" .
         "   +local                  Do not submit jobs to LSF, but run serially\n" .
-<<<<<<< HEAD
-        "   +loop <int>             Run in daemon mode with <int> seconds sleep intervals\n" .
-=======
         "   +blcr                   Use BLCR checkpoint/restart to deal with overrun (instead of bswitch)\n" .
         "   +loop <int>             Run in daemon mode with <int> sleep intervals\n" .
->>>>>>> fb274ce2
         "   +mail <address>         Email when the runner finishes\n" .
         "   +maxjobs <int>          Maximum number of simultaneously running jobs\n" .
         "   +nocache                When checking for finished files, do not rely on cached database and check again\n" .
@@ -158,16 +152,12 @@
 					Run the freezed object <file1> overriding with keys from <file2>
                 +help
                     Summary of commands
-                +js <platform>
-                    Job scheduler: LSF (bswitch to deal with overrun), LSFCR (BLCR)
-                +kill
-                    Kill all running jobs
                 +local
                     Do not submit jobs to LSF, but run serially
                 +blcr
                     Use BLCR checkpoint/restart to deal with overrun (instead of bswitch)
                 +loop <int>
-                    Run in daemon mode with <int> seconds sleep intervals
+                    Run in daemon mode with <int> sleep intervals
                 +mail <address>
                     Email to send when the runner is done
                 +maxjobs <int>
@@ -203,22 +193,12 @@
         if ( $arg eq '+config' ) { $self->_read_config(shift(@ARGV)); next; }
         if ( $arg eq '+sampleconf' ) { $self->_sample_config(); next; }
         if ( $arg eq '+loop' ) { $$self{_loop}=shift(@ARGV); next; }
-        if ( $arg eq '+kill' ) { $$self{_kill_jobs}=1; next; }
         if ( $arg eq '+maxjobs' ) { $$self{_maxjobs}=shift(@ARGV); next; }
         if ( $arg eq '+mail' ) { $$self{_mail}=shift(@ARGV); next; }
         if ( $arg eq '+nocache' ) { $$self{_nocache}=1; next; }
         if ( $arg eq '+retries' ) { $$self{_nretries}=shift(@ARGV); next; }
         if ( $arg eq '+verbose' ) { $$self{_verbose}=1; next; }
         if ( $arg eq '+silent' ) { $$self{_verbose}=0; next; }
-        if ( $arg eq '+js' ) 
-        { 
-            $$self{_farm}=shift(@ARGV); 
-            if ( $$self{_farm} eq 'lsf' ) { $$self{_farm} = 'LSF'; }
-            elsif ( $$self{_farm} eq 'lsf-cr' ) { $$self{_farm} = 'LSFCR'; }
-            elsif ( $$self{_farm} eq 'lsfcr' ) { $$self{_farm} = 'LSFCR'; }
-            elsif ( $$self{_farm} eq 'LSF-CR' ) { $$self{_farm} = 'LSFCR'; }
-            next; 
-        }
         if ( $arg eq '+local' ) { $$self{_run_locally}=1; next; }
         if ( $arg eq '+blcr' ) { $$self{_farm_options}{_run_with_blcr}=1; next; }
         if ( $arg eq '+show' ) 
@@ -328,16 +308,6 @@
                 Expected memory requirements [MB] or undef to unset
             <runtime>
                 Expected running time [minutes] or undef to unset
-            <queues>
-                Hash with farm queue names (keys) and maximum runtime limits in
-                seconds (values)
-            <wakeup_interval>
-                Let the job scheduler aware of the pipeline's polling interval
-                [seconds] so that it can estimate if a job exceeds the runtime
-                limit before next wake-up call. The command line parameter
-                +loop overrides this value.
-
-            Plus any job-scheduler specific options
                 
 =cut
 
@@ -562,6 +532,7 @@
         }
         $is_dirty = 1;
     }
+
     $$self{_jobs_db}{$done_file}{finished} = $is_done;
     $$self{_jobs_db_dirty} += $is_dirty;
     return $$self{_jobs_db}{$done_file}{finished};
@@ -582,20 +553,11 @@
     {
         $self->_mkdir($wfile);
         open(my $fh,'>',"$wfile.part") or $self->throw("$wfile.part: $!");
-        my @clean_ids = ();
-        my $all_done  = 1;
         for my $job (sort {$$a{id}<=>$$b{id}} @{$wfiles{$wfile}})
         {
             print $fh "$$job{finished}\t$$job{id}\t$$job{dfile}\n"; 
-            if ( $$job{finished} ) { push @clean_ids, $$job{id}; }
-            else { $all_done = 0; }
         }
         close($fh);
-        if ( $$self{_js} ) 
-        { 
-            # Clean all jobs associated with this wfile
-            $$self{_js}->clean_jobs($wfile,\@clean_ids,$all_done); 
-        }
         rename("$wfile.part",$wfile) or $self->throw("rename $wfile.part $wfile: $!");
     }
 }
@@ -681,20 +643,6 @@
 {
     my ($self,@files) = @_;
 
-    # Initialize job scheduler (LSF, LSFCR, ...). This needs to be done here in
-    # order for $js->clean_job() to work when $self->_get_unfinished_jobs() is called
-    if ( !$$self{_run_locally} && !$$self{_js} )
-    {
-        my $farm = 'Runner' . $$self{_farm};
-        eval 
-        {
-            require "$farm.pm";
-            $$self{_js} = $farm->new();
-        };
-        if ( $@ ) { $self->throw("require $farm\n$@"); }
-        if ( $$self{_maxjobs} ) { $$self{_js}->set_max_jobs($$self{_maxjobs}); }
-    }
-
     # First check the files passed to wait() explicitly
     for my $file (@files)
     {
@@ -705,7 +653,6 @@
         }
     }
     if ( !exists($$self{_checkpoints}) or !scalar @{$$self{_checkpoints}} ) { return; }
-
     my (@caller) = caller(0);
     $self->debugln("Checking the status of ", scalar @{$$self{_checkpoints}}," job(s) .. $caller[1]:$caller[2]");
     my $jobs = $self->_get_unfinished_jobs();
@@ -740,17 +687,15 @@
     }
 
     # Spawn to farm
-    my $js = $$self{_js};
-    if ( $$self{_loop} ) { $$self{_farm_options}{wakeup_interval} = $$self{_loop}; }
+    my $farm = $$self{_farm};
+    eval "require $farm ";
+    if ( $@ ) { $self->throw("require $farm\n$@"); }
+    my $Done    = eval "\$${farm}::Done";
+    my $Running = eval "\$${farm}::Running";
+    my $Error   = eval "\$${farm}::Error";
 
     my $is_running = 0;
-<<<<<<< HEAD
-
-    # Each wfile corresponds to a single task group, each typically having multiple parallel jobs
-    for my $wfile (keys %$jobs)     
-=======
     WFILE: for my $wfile (keys %$jobs)
->>>>>>> fb274ce2
     {
         my $prefix = $self->_get_temp_prefix($wfile);
         my $jobs_id_file = $prefix . '.jid';
@@ -758,43 +703,35 @@
         my @ids = sort { $a<=>$b } keys %{$$jobs{$wfile}};
         $self->debugln("\t.. ", scalar keys %$jobs > 1 ? scalar @ids."x\t$wfile" : "$wfile");
 
-        my $tasks = $js->get_jobs($jobs_id_file,\@ids);
+        my $status = $farm->can('is_job_array_running')->($jobs_id_file,\@ids,$$self{_maxjobs});
         my $is_wfile_running = 0;
         my $warned = 0;
-<<<<<<< HEAD
-        for (my $i=0; $i<@$tasks; $i++)
-        {
-            my $must_run = 1;
-=======
         ELEMENT: for (my $i=0; $i<@$status; $i++)
         {
             my $must_run = 1;
 	    my $resources_changed = 0; 
             my $stat = $$status[$i]{status};
->>>>>>> fb274ce2
             my $done_file = $$jobs{$wfile}{$ids[$i]}{done_file};
-            my $task = $$tasks[$i];
-
-            if ( !defined $task )
+
+            if ( !defined $stat )
             {
-                $self->throw("\nCould not determine status of $i-th job: [$done_file] [$wfile] $ids[$i]\n");
+                # This should be fixed now in RunnerLSF. However, add a check to make this robust for other platforms
+                $self->warn("\nCould not determine status of $i-th job, going to assume that the job is still running: [$done_file] [$wfile] $ids[$i]\n");
+                $stat = $Running;
             }
 
-            # If the job is already running, don't check for errors - these could be from previous run anyway.
-            if ( $js->job_running($task) ) 
+            # If the job is already running, skip. There can be error from previous run.
+            if ( $stat & $Running ) 
             { 
                 $must_run = 0;
                 $is_running++;
                 $is_wfile_running = 1;
-                if ( $$self{_kill_jobs} ) { $js->kill_job($task); next; }
             }
-        
-            elsif ( $$self{_kill_jobs} ) { next; }
 
             # With very big arrays, it takes long time for is_marked_as_finished to complete
             #   and therefore we have to take farm's Done status seriously. Check again if
             #   the file has not appeared in the meantime, stat on non-existent files is fast anyway.
-            elsif (  $js->job_done($task) )
+            elsif ( $stat & $Done )
             {
                 if ( $$self{_nocache} && !$self->is_finished($done_file) ) { $must_run = 1; }
                 else 
@@ -822,46 +759,8 @@
             }
 
             # If the job has been already ran and failed, check if it failed repeatedly
-            elsif ( $js->job_failed($task) ) 
+            elsif ( $stat & $Error ) 
             { 
-<<<<<<< HEAD
-                my $nfailures = $js->job_nfailures($task);
-                if ( $nfailures > abs($$self{_nretries}) )
-                {
-                    if ( $$self{_nretries} < 0 )
-                    {
-                        my $sfile = "$wfile.$ids[$i].s";
-                        $self->warn("\nThe job failed repeatedly (${nfailures}x) and +retries is negative, skipping: $wfile.$ids[$i].[eos]\n\n");
-                        system("touch $sfile");
-                        if ( $? ) { $self->throw("The command exited with a non-zero status $?: touch $sfile\n"); }
-                        $must_run = 0;
-                    }
-                    else
-                    {
-                        my $msg = 
-                            "The job failed repeatedly, ${nfailures}x: $wfile.$ids[$i].[eo]\n" .
-                            "(Remove $jobs_id_file to clean the status, increase +retries or run with negative value of +retries to skip this task.)\n";
-
-                        $self->_send_email('failed', "The runner failed repeatedly\n", $$self{_about}, "\n", $msg);
-                        $self->throw($msg);
-                    }
-                }
-                elsif ( !$warned )
-                {
-                    $self->warn("\nRunning again, the job failed or needs restart: $wfile.$ids[$i].[eo]\n\n");
-                    $warned = 1;
-                }
-
-                # Increase memory limits if necessary: by a set minimum or by a percentage, which ever is greater
-                my %limits = $js->past_limits($ids[$i],$wfile);
-                if ( exists($limits{MEMLIMIT}) )
-                { 
-                    my $mem = $limits{memory}*1.3 > $limits{memory}+1_000 ? $limits{memory}*1.3 : $limits{memory}+1_000;
-                    $self->inc_limits(memory=>$mem); 
-                }
-            }
-
-=======
 		my $nfailures = $$status[$i]{nfailures};
 		if ( $nfailures > abs($$self{_nretries}) )
 		{
@@ -940,7 +839,6 @@
 		}
 	    }
 	    
->>>>>>> fb274ce2
             if ( $must_run )
             { 
                 if ( $$self{_maxjobs} && $$self{_maxjobs}<$is_running ) { last WFILE; }
@@ -975,10 +873,9 @@
 	    
 	    # splice i-th element out so it won't get restarted
             splice(@ids, $i, 1);
-            splice(@$tasks, $i, 1);
+            splice(@$status, $i, 1);
             $i--;
         }
-        if ( $$self{_kill_jobs} ) { next; }
         if ( !@ids ) 
         { 
             if ( !$is_wfile_running ) { unlink($jobs_id_file); }
@@ -1004,8 +901,7 @@
 	my $ok;
         eval 
         {
-            $js->set_limits(%{$$self{_farm_options}});
-            $js->run_jobs($jobs_id_file,$prefix,$cmd,\@ids);
+            $farm->can('run_array')->($jobs_id_file,$prefix,$$self{_farm_options},$cmd,\@ids);
             $ok = 1;
         };
         if ( !$ok )
@@ -1013,7 +909,6 @@
             $self->throw($@);
         }
     }
-    if ( $$self{_kill_jobs} ) { $self->all_done; }
     if ( $is_running ) { exit; }
 }
 
