--- conflicted
+++ resolved
@@ -234,19 +234,10 @@
         }
     }
     
-    if ( defined $queue )
-    {
-        warn("$output_file: changing queue to long\n");     # this should be logged in the future
-
-        $opts =~ s/-q normal/-q long/;
-        if ( !($opts=~/-q/) ) { $opts .= ' -q long'; }
-    }
-    
     if (defined $mem) {
       # at some point an attempt to run this failed due to MEMLIMIT
         $mem = calculate_memory_limit($mem);
         
-<<<<<<< HEAD
         if ($mem>500000) {
             Utils::error("FIXME: This job cannot be run on the farm, more than 500GB of memory is required.");
         }
@@ -256,11 +247,6 @@
                 $opts =~ s/-q normal/-q hugemem/;
                 $opts =~ s/-q long/-q hugemem/;
                 if ( !($opts=~/-q/) ) { $opts .= ' -q hugemem'; }
-=======
-        if ( !defined $mem_limit ) { $mem_limit = 15_900; }
-        if ( $mem>$mem_limit ) {
-            Utils::error(sprintf "FIXME: Increase memory_limit, more than %.1fGB of memory is required.", $mem_limit/1000);
->>>>>>> aa104060
         }
         
         # adjust the command line to include higher memory reservation, but only
@@ -288,7 +274,13 @@
         }
     }
 
-
+    if ( defined $queue )
+    {
+        warn("$output_file: changing queue to long\n");     # this should be logged in the future
+
+        $opts =~ s/-q normal/-q long/;
+        if ( !($opts=~/-q/) ) { $opts .= ' -q long'; }
+    }
 
     return $opts;
 }
