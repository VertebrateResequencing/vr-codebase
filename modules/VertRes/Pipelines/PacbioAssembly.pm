--- conflicted
+++ resolved
@@ -123,54 +123,38 @@
     my $queue = $self->{queue}|| "normal";
     my $pipeline_version = $self->{pipeline_version} || '7.0';
     my $target_coverage = $self->{target_coverage} || 30;
-<<<<<<< HEAD
     my $contigs_base_name = $self->generate_contig_base_name();
-=======
-	my $umask    = $self->umask_str;
->>>>>>> 5b2a53ff
-    
+    my $umask    = $self->umask_str;
     my $lane_name = $self->{vrlane}->name;
     
-      my $script_name = $self->{fsu}->catfile($lane_path, $self->{prefix}."pacbio_assembly.pl");
-      open(my $scriptfh, '>', $script_name) or $self->throw("Couldn't write to temp script $script_name: $!");
-      print $scriptfh qq{
+    my $script_name = $self->{fsu}->catfile($lane_path, $self->{prefix}."pacbio_assembly.pl");
+    open(my $scriptfh, '>', $script_name) or $self->throw("Couldn't write to temp script $script_name: $!");
+    print $scriptfh qq{
   use strict;
   use Bio::AssemblyImprovement::Circlator::Main;
-<<<<<<< HEAD
   use Bio::AssemblyImprovement::Quiver::Main;
   use Bio::AssemblyImprovement::PrepareForSubmission::RenameContigs;
-   
-=======
-  use Bio::AssemblyImprovement::Quiver::Main
   $umask
->>>>>>> 5b2a53ff
+
   system("rm -rf $output_dir");
   system("pacbio_assemble_smrtanalysis --no_bsub --target_coverage $target_coverage $genome_size_estimate $output_dir $files");
   die "No assembly produced\n" unless( -e qq[$output_dir/assembly.fasta]);
   
   system("mv $output_dir/assembly.fasta $output_dir/contigs.fa");
-  system("sed -i.bak -e 's/|/_/' $output_dir/contigs.fa");
-  
+  system("sed -i.bak -e 's/|/_/' $output_dir/contigs.fa");  
   system("mv $output_dir/All_output/data/aligned_reads.bam $output_dir/contigs.mapped.sorted.bam");
   system("mv $output_dir/All_output/data/corrected.fastq $self->{lane_path}/$lane_name.corrected.fastq");
-<<<<<<< HEAD
-  system("gzip -9 $self->{lane_path}/$lane_name.corrected.fastq");
+  system("gzip -f -9 $self->{lane_path}/$lane_name.corrected.fastq");
   system("rm -rf $output_dir/All_output/");
-  system("touch $self->{prefix}_pacbio_assembly_done");  
-=======
-  system("gzip -f -9 $self->{lane_path}/$lane_name.corrected.fastq");
-
-  system("touch $self->{prefix}hgap_pacbio_assembly_done");  
->>>>>>> 5b2a53ff
   
   # Run circlator and quiver if needed
   if(defined($self->{circularise}) && $self->{circularise} == 1) {
   
   	my \$circlator = Bio::AssemblyImprovement::Circlator::Main->new(
-    			'assembly'			  => qq[$output_dir/contigs.fa],
+    			'assembly'	      => qq[$output_dir/contigs.fa],
     			'corrected_reads'     => qq[$self->{lane_path}].'/$lane_name.corrected.fastq.gz',
     			'circlator_exec'      => qq[$self->{circlator_exec}],
-    			'working_directory'	  => qq[$output_dir],
+    			'working_directory'   => qq[$output_dir],
     			);
     \$circlator->run();
     my \$circlator_final_file = qq[$output_dir/circularised/circlator.final.fasta];
@@ -194,35 +178,17 @@
     	if(-e \$quiver_final_file){
 
     		system(qq[mv \$quiver_final_file $output_dir/circularised/quiver/hgap.circlator.quiver.contigs.fa]); # rename final assembly
-    		system(qq[mv $output_dir/contigs.fa $output_dir/hgap.contigs.fa]); # rename original assembly
-    		# clean up files related to old assembly
-    		system(qq[rm -f $output_dir/contigs.fa.fai]); 
-    		system(qq[rm -f $output_dir/contigs.fa.gc]);
-    		system(qq[rm -f $output_dir/contigs.fa.stats]);
-		    system(qq[rm -f $output_dir/contigs.mapped.sorted.bam*]);
-		    system(qq[rm -f \$quiver_bai_file]); #We generate our own during bamcheck
-		    
-		    # copy over new bam 
-		    system(qq[mv \$quiver_bam_file $output_dir/contigs.mapped.sorted.bam]);
-		    
-		    # create a symlink called contigs.fa pointing to the new quiverised fasta file
+                system("sed -i.bak -e 's/|quiver$//' $output_dir/contigs.fa"); # remove the |quiver
+    		system(qq[mv $output_dir/contigs.fa $output_dir/hgap.contigs.fa]); # rename original hgap assembly
+		system(qq[mv \$quiver_bam_file $output_dir/contigs.mapped.sorted.bam]); # copy over bam file
+		# create a symlink called contigs.fa pointing to the new quiverised fasta file
     		system(qq[ln -s $output_dir/circularised/quiver/hgap.circlator.quiver.contigs.fa $output_dir/contigs.fa]);
-
-    		# touch done file and pipeline_version_7		   
-  			system("touch $output_dir/pipeline_version_$pipeline_version");
-  			system("touch $self->{prefix}circularise_assembly_done");  
-  			
-  			# The update db process will only be done after this, hence the assembled flag for lanes will be set only after circlator and quiver has been run
-    	
-    	}#end quiver success
-    
-<<<<<<< HEAD
+  	        # The update db process will only be done after this, hence the assembled flag for lanes will be set only after circlator and quiver has been run (if applicable)
+    	}#end quiver success   
     }#end circlator success
   }#end if circularised
   
-  # get rid of _quiver from contig names
-  system("sed -i.bak -e 's/_quiver//' $output_dir/contigs.fa");;  
-  # run assembly stats and bamcheck on resulting files
+  # run assembly stats and bamcheck on assembly
   system("samtools index $output_dir/contigs.mapped.sorted.bam");
   system("bamcheck -c 1,20000,5 -r $output_dir/contigs.fa $output_dir/contigs.mapped.sorted.bam > $output_dir/contigs.mapped.sorted.bam.bc");
   system("assembly_stats $output_dir/contigs.fa  > $output_dir/contigs.fa.stats");
@@ -230,17 +196,15 @@
   Bio::AssemblyImprovement::PrepareForSubmission::RenameContigs->new(
   					input_assembly => $output_dir/contigs.fa,
   					base_contig_name => qq[$contigs_base_name])->run();    		      
-=======
-    }
-  }
-  system("touch $self->{prefix}pacbio_assembly_done");  
-			
->>>>>>> 5b2a53ff
+  
+  # touch done file and pipeline_version_7
+  system("touch $output_dir/pipeline_version_$pipeline_version");
+  system("touch $self->{prefix}pacbio_assembly_done");
   exit;
   };
-      close $scriptfh;
-
-    my $job_name = $self->{prefix}.'pacbio_assembly';
+  close $scriptfh;
+ 
+  my $job_name = $self->{prefix}.'pacbio_assembly';
       
     $self->archive_bsub_files($lane_path, $job_name);
     VertRes::LSF::run($action_lock, $lane_path, $job_name, {bsub_opts => "-n$threads -q $queue -M${memory_in_mb} -R 'select[mem>$memory_in_mb] rusage[mem=$memory_in_mb] span[hosts=1]'"}, qq{perl -w $script_name});
@@ -252,7 +216,7 @@
 
  Title   : generate_contig_base_name
  Usage   : 
- Function: Generates a name that can be used as a prefix for contig names in assembly
+ Function: Generates a name that can be used as a prefix for contig names in assembly (usually the lane's accession number)
  Returns : base name
  Args    : lane path
 
@@ -261,6 +225,7 @@
 sub generate_contig_base_name
 {
   my ($self, $lane_name) = @_;
+  $self->{vrtrack} = VRTrack::VRTrack->new($self->{db}) or $self->throw("Could not connect to the database\n");
   my $vrlane  = VRTrack::Lane->new_by_name($self->{vrtrack}, $lane_name) or $self->throw("No such lane in the DB: [".$lane_name."]");
   if(defined($vrlane->acc())) {
       return join('.',($vrlane->acc(),$lane_name));
