
=head1 NAME

VertRes::Pipelines::PacbioAssembly -  Pipeline for annotating an assembly

=head1 SYNOPSIS

# make the config files, which specifies the details for connecting to the
# VRTrack g1k-meta database and the data roots:
#echo '__VRTrack_PacbioAssembly__ annotation.conf' > pipeline.config
# where annotation.conf contains:
root    => '/abs/path/to/root/data/dir',
module  => 'VertRes::Pipelines::PacbioAssembly',
prefix  => '_',
 
limit => 50,
db  => {
    database => 'g1k_meta',
    host     => 'mcs4a',
    port     => 3306,
    user     => 'vreseq_rw',
    password => 'xxxxxxx',
}

data => {

}

# __VRTrack_PacbioAssembly__ 

# run the pipeline:
run-pipeline -c pipeline.config

=head1 DESCRIPTION

Pipeline for assembling pacbio data
=head1 AUTHOR

path-help@sanger.ac.uk

=cut

package VertRes::Pipelines::PacbioAssembly;

use strict;
use warnings;
use VRTrack::VRTrack;
use VRTrack::Lane;
use VRTrack::Library;
use VRTrack::Sample;
use VertRes::LSF;
use base qw(VertRes::Pipeline);
use VertRes::Utils::FileSystem;
use File::Spec;
use Utils;
use Bio::AssemblyImprovement::Circlator::Main;

our $actions = [
    {
        name     => 'pacbio_assembly',
        action   => \&pacbio_assembly,
        requires => \&pacbio_assembly_requires,
        provides => \&pacbio_assembly_provides
    },
    {
        name     => 'update_db',
        action   => \&update_db,
        requires => \&update_db_requires,
        provides => \&update_db_provides
    }
];

our %options = ( bsub_opts => '' ,
				 circularise => 0,
				 circlator_exec => '/software/pathogen/external/bin/circlator',
				 quiver_exec => '/software/pathogen/internal/prod/bin/pacbio_smrtanalysis');

sub new {
    my ( $class, @args ) = @_;

    my $self = $class->SUPER::new( %options, actions => $actions, @args );
    if ( defined( $self->{db} ) ) {
        $self->{vrtrack} = VRTrack::VRTrack->new( $self->{db} ) or $self->throw("Could not connect to the database\n");
    }
    $self->{fsu} = VertRes::Utils::FileSystem->new;

    return $self;
}

sub pacbio_assembly_provides {
    my ($self) = @_;
    return [$self->{lane_path}."/pacbio_assembly/contigs.fa", $self->{lane_path}."/".$self->{prefix}."pacbio_assembly_done"];
}

sub pacbio_assembly_requires {
    my ($self) = @_;
    my $file_regex = $self->{lane_path}."/".'*.bax.h5';
    my @files = glob( $file_regex);
    die 'no files to assemble' if(@files == 0);
    
    return \@files;
}

=head2 pacbio_assembly

 Title   : pacbio_assembly
 Usage   : $obj->pacbio('/path/to/lane', 'lock_filename');
 Function: Take an assembly from the assembly pipeline and automatically pacbio it.
 Returns : $VertRes::Pipeline::Yes or No, depending on if the action completed.
 Args    : lane path, name of lock file to use

=cut

sub pacbio_assembly {
    my ($self, $lane_path, $action_lock) = @_;
    
    my $memory_in_mb = $self->{memory} || 100000;
    my $threads = $self->{threads} || 16;
    my $genome_size_estimate = $self->{genome_size} || 4000000;
    my $files = join(' ', @{$self->pacbio_assembly_requires()});
    my $output_dir= $self->{lane_path}."/pacbio_assembly";
    my $queue = $self->{queue}|| "normal";
    my $pipeline_version = $self->{pipeline_version} || '7.0';
    my $target_coverage = $self->{target_coverage} || 30;
	my $umask    = $self->umask_str;
    
    my $lane_name = $self->{vrlane}->name;
    
      my $script_name = $self->{fsu}->catfile($lane_path, $self->{prefix}."pacbio_assembly.pl");
      open(my $scriptfh, '>', $script_name) or $self->throw("Couldn't write to temp script $script_name: $!");
      print $scriptfh qq{
  use strict;
<<<<<<< HEAD
  use Bio::AssemblyImprovement::Circlator::Main;
  use Bio::AssemblyImprovement::Quiver::Main
   
=======
  $umask
>>>>>>> 10de1f41
  system("rm -rf $output_dir");
  system("pacbio_assemble_smrtanalysis --no_bsub --target_coverage $target_coverage $genome_size_estimate $output_dir $files");
  die "No assembly produced\n" unless( -e qq[$output_dir/assembly.fasta]);
  
  system("mv $output_dir/assembly.fasta $output_dir/contigs.fa");
  system("sed -i.bak -e 's/|/_/' $output_dir/contigs.fa");
  system("assembly_stats $output_dir/contigs.fa > $output_dir/contigs.fa.stats");
  
  system("mv $output_dir/All_output/data/aligned_reads.bam $output_dir/contigs.mapped.sorted.bam");
  system("samtools index $output_dir/contigs.mapped.sorted.bam");
  system("bamcheck -c 1,20000,5 -r $output_dir/contigs.fa $output_dir/contigs.mapped.sorted.bam > $output_dir/contigs.mapped.sorted.bam.bc");

  system("mv $output_dir/All_output/data/corrected.fastq $self->{lane_path}/$lane_name.corrected.fastq");
  system("gzip -f -9 $self->{lane_path}/$lane_name.corrected.fastq");

  system("touch $self->{prefix}hgap_pacbio_assembly_done");  
  
  # Run circlator and quiver if needed
  if(defined($self->{circularise}) && $self->{circularise} == 1) {
  
  	my \$circlator = Bio::AssemblyImprovement::Circlator::Main->new(
    			'assembly'			  => qq[$output_dir/contigs.fa],
    			'corrected_reads'     => qq[$self->{lane_path}].'/$lane_name.corrected.fastq.gz',
    			'circlator_exec'      => qq[$self->{circlator_exec}],
    			'working_directory'	  => qq[$output_dir],
    			);
    \$circlator->run();
    
    # If circlator was succesful, run quiver
    my \$circlator_final_file = qq[$output_dir/circularised/circlator.final.fasta];
    
    if(-e \$circlator_final_file) {
  		# run quiver
  		my \$quiver = Bio::AssemblyImprovement::Quiver::Main->new(
    			'reference'      	  => \$circlator_final_file,
    			'bax_files'           => qq[$output_dir/*.bax.h5],
    			'working_directory'   => qq[$output_dir/circularised],	
			'quiver_exec'         => qq[$self->{quiver_exec}],
    			);
    	\$quiver->run();
    	
    	my \$quiver_final_file = qq[$output_dir/circularised/quiver/circlator.final.fasta];
    	
    	if(-e \$quiver_final_file){
    		# do some renaming of files,  and touch a done file & pipeline version
		# all the old files relating to hgap assembly will have hgap. prepended to the filenames
    		system(qq[mv \$quiver_final_file $output_dir/circularised/quiver/hgap.circlator.quiver.contigs.fa]);
    		system(qq[mv $output_dir/contigs.fa $output_dir/hgap.contigs.fa]);
    		system(qq[mv $output_dir/contigs.fa.fai $output_dir/hgap.contigs.fa.fai]);
    		system(qq[mv $output_dir/contigs.fa.gc $output_dir/hgap.contigs.fa.gc]);
    		system(qq[mv $output_dir/contigs.fa.stats $output_dir/hgap.contigs.fa.stats]);
		system(qq[mv $output_dir/contigs.mapped.sorted.bam $output_dir/hgap.contigs.mapped.sorted.bam]);
		system(qq[mv $output_dir/contigs.mapped.sorted.bam.bai $output_dir/hgap.contigs.mapped.sorted.bam.bai]);
		 system(qq[mv $output_dir/contigs.mapped.sorted.bam.bc $output_dir/hgap.contigs.mapped.sorted.bam.bc]);
    		    		
    		# create a symlink called contigs.fa pointing to the new quiverised fasta file
    		system(qq[ln -s $output_dir/circularised/quiver/hgap.circlator.quiver.contigs.fa $output_dir/contigs.fa]);

		# run assembly stats on new assembly
		system("assembly_stats $output_dir/circularised/quiver/hgap.circlator.quiver.contigs.fa  > $output_dir/contigs.fa.stats");
    		
    		# touch done file and pipeline_version_7		   
  		system("touch $output_dir/pipeline_version_$pipeline_version");
  		system("touch $self->{prefix}circularise_assembly_done");  
  			
  		# The update db process will only be done after this, hence the assembled flag for lanes will be set only after circlator and quiver has been run
    	
    	}
    
    }
  }
  system("touch $self->{prefix}pacbio_assembly_done");  
			
  exit;
      };
      close $scriptfh;

    my $job_name = $self->{prefix}.'pacbio_assembly';
      
    $self->archive_bsub_files($lane_path, $job_name);
    VertRes::LSF::run($action_lock, $lane_path, $job_name, {bsub_opts => "-n$threads -q $queue -M${memory_in_mb} -R 'select[mem>$memory_in_mb] rusage[mem=$memory_in_mb] span[hosts=1]'"}, qq{perl -w $script_name});

    return $self->{No};
}


=head2 update_db_requires

 Title   : update_db_requires
 Usage   : my $required_files = $obj->update_db_requires('/path/to/lane');
 Function: Find out what files the update_db action needs before it will run.
 Returns : array ref of file names
 Args    : lane path

=cut

sub update_db_requires {
    my ($self, $lane_path) = @_;
    return $self->pacbio_assembly_provides();
}

=head2 update_db_provides

 Title   : update_db_provides
 Usage   : my $provided_files = $obj->update_db_provides('/path/to/lane');
 Function: Find out what files the update_db action generates on success.
 Returns : array ref of file names
 Args    : lane path

=cut

sub update_db_provides {
   my ($self) = @_;
    return [ $self->{lane_path}."/".$self->{prefix}."pacbio_assembly_update_db_done"];
}

=head2 update_db

 Title   : update_db
 Usage   : $obj->update_db('/path/to/lane', 'lock_filename');
 Function: Records in the database that the lane has been improved.
 Returns : $VertRes::Pipeline::Yes or No, depending on if the action completed.
 Args    : lane path, name of lock file to use

=cut
sub update_db {
    my ($self, $lane_path, $action_lock) = @_;

    # all the done files are there, so just need to update the processed
    # flag in the database (if not already updated)
    my $vrlane = $self->{vrlane};
    return $$self{'Yes'} unless(defined($vrlane));
    
    my $vrtrack = $vrlane->vrtrack;
    
    return $$self{'Yes'} if $vrlane->is_processed('assembled');

    unless($vrlane->is_processed('assembled')){
      $vrtrack->transaction_start();
      $vrlane->is_processed('assembled',1);
      $vrlane->update() || $self->throw("Unable to set assembled status on lane $lane_path");
      $vrtrack->transaction_commit();
    }

    
    my $job_status =  File::Spec->catfile($lane_path, $self->{prefix} . 'job_status');
    Utils::CMD("rm $job_status") if (-e $job_status);
    
    
    my $prefix = $self->{prefix};
    # remove job files
    foreach my $file (qw(pacbio_assembly )) 
      {
        foreach my $suffix (qw(o e pl)) 
        {
          unlink($self->{fsu}->catfile($lane_path, $prefix.$file.'.'.$suffix));
        }
    }
    
    Utils::CMD("touch ".$self->{fsu}->catfile($lane_path,"$self->{prefix}pacbio_assembly_update_db_done")   );  
    $self->update_file_permissions($lane_path);
    return $$self{'Yes'};
}

1;
<|MERGE_RESOLUTION|>--- conflicted
+++ resolved
@@ -130,13 +130,9 @@
       open(my $scriptfh, '>', $script_name) or $self->throw("Couldn't write to temp script $script_name: $!");
       print $scriptfh qq{
   use strict;
-<<<<<<< HEAD
   use Bio::AssemblyImprovement::Circlator::Main;
   use Bio::AssemblyImprovement::Quiver::Main
-   
-=======
   $umask
->>>>>>> 10de1f41
   system("rm -rf $output_dir");
   system("pacbio_assemble_smrtanalysis --no_bsub --target_coverage $target_coverage $genome_size_estimate $output_dir $files");
   die "No assembly produced\n" unless( -e qq[$output_dir/assembly.fasta]);
