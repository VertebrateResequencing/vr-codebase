=head1 NAME

VertRes::Pipelines::Import_iRODS_fastq - pipeline for importing fastq files from iRODS


=head1 EXAMPLE CONFIG FILES:

=head2 pipeline.conf

__VRTrack_Import__ importirods.conf

=head2 import_irods.conf

root    => '/abs/path/to/root/data/dir',
module  => 'VertRes::Pipelines::Import_iRODS_fastq',
prefix  => '_',

db =>
   {
        database => 'pathogen_example_track',
        host     => 'web-mii-shap',
        port     => 3303,
        user     => 'pathpipe_ro',
        password => '',
   },
data => 
   {  # Pipeline-specific data
        db  => 
            {
               database => 'pathogen_example_track',
               host     => 'web-mii-shap',
               port     => 3303,
               user     => 'pathpipe_rw',
               password => 'xxx',       
            },
   }, 


=head1 DESCRIPTION

A module for importing fastq files into a tracking database. 

The module gets bam files from iRODS, converts them into fastq files and imports 
them into a tracking database.

The module is based on VertRes::Pipelines::Import_iRODS and uses the get_bams 
method from that module. It adapts a routine from VertRes::Pipelines::Mapping.pm 
to convert fastqs into bams using the bam2fastq method in VertRes::Utils::Sam. 
Bam files are deleted once fastq files have been written. Finally, the tracking 
database is updated using the method from VertRes::Pipelines::Import. 

=head1 AUTHOR

Craig Porter: cp7@sanger.ac.uk

=cut


package VertRes::Pipelines::Import_iRODS_fastq;
use base qw(VertRes::Pipelines::Import_iRODS);

use strict;
use warnings;
use LSF;
use VRTrack::VRTrack;
use VRTrack::Lane;
use VRTrack::File;
use VertRes::Utils::FileSystem;
use VertRes::Pipelines::Import;
use VertRes::Pipelines::Import_iRODS;

our @actions =
(
    # Create the hierarchy path, download and bamcheck the bam files.
    {
        'name'     => 'get_bams',
        'action'   => \&VertRes::Pipelines::Import_iRODS::get_bams,
        'requires' => \&get_bams_requires, 
        'provides' => \&get_bams_provides,
    },

    # Convert to fastq then delete bams.
    { 
	'name'     => 'bam_to_fastq',
	'action'   => \&bam_to_fastq,
	'requires' => \&bam_to_fastq_requires, 
        'provides' => \&bam_to_fastq_provides 
    },

    # If all files downloaded OK, update the VRTrack database.
    {
        'name'     => 'update_db',
        'action'   => \&VertRes::Pipelines::Import::update_db,
        'requires' => \&update_db_requires, 
        'provides' => \&update_db_provides,
    },
);

our $options = 
{
    'bamcheck'        => 'bamcheck -q 20',
    'bsub_opts'       => "-q normal -R 'select[type==X86_64] rusage[thouio=1]'",
};


# --------- OO stuff --------------

sub VertRes::Pipelines::Import_iRODS_fastq::new 
{
    my ($class, %args) = @_;
    my $self = $class->SUPER::new(%$options,'actions'=>\@actions,%args);

    $self->{fsu} = VertRes::Utils::FileSystem->new; 

    # Skip lane without updating db unless only bams in lane.
    foreach my $file (@{$$self{files}})
    {
	unless($file =~ /\.bam$/i)
	{
	    my $verbosity = $self->verbose;
	    $self->verbose(1);
	    $self->debug("Skipping import of lane: Cannot import $file\n");
	    $self->verbose($verbosity);
	    $self->{actions} = []; 
	}
    }

    return $self;
}

#---------- get_bams ---------------------

# Requires nothing
sub get_bams_requires
{
    my ($self) = @_;
    return [];
}

# Return empty file bams.done 
# Imported bam files are deleted at the next stage.
sub get_bams_provides
{
    my ($self, $lane_path) = @_;
    
    unless(-e "$lane_path/$$self{prefix}import_bams.done")
    {
	# Test for imported bams then create bams.done file
	my $files_expected = (@{$$self{files}});
	my $files_found = 0;
	foreach my $file (@{$$self{files}})
	{
	    if(-e "$lane_path/$file"){ $files_found++; }
	}
	
	if($files_found == $files_expected )
	{
	    `touch $lane_path/$$self{prefix}import_bams.done`;
	}
    }

    # Return bams.done file
    return ["$lane_path/$$self{prefix}import_bams.done"];
}

#---------- bam_to_fastq ------------------

sub bam_to_fastq_requires 
{
    my ($self,$lane_path) = @_;
    return ["$lane_path/".$$self{prefix}.'import_bams.done'];
}

sub bam_to_fastq_provides {
  my ($self, $lane_path) = @_;
   
  if( $self->is_paired )
  {
    return ["$self->{lane}_1.fastq.gz", "$self->{lane}_2.fastq.gz", "$self->{lane}_1.fastq.gz.fastqcheck", "$self->{lane}_2.fastq.gz.fastqcheck"];
  }
  else
  {
    return ["$self->{lane}.fastq.gz", "$self->{lane}.fastq.gz.fastqcheck"];
  }
}

sub is_paired {
  my ($self) = @_;
  return $self->{vrlane}->{is_paired};
}

# Adapted from Mapping.pm 
# Converts from bam to fastq then deletes bam files.
sub bam_to_fastq {
    my ($self, $lane_path, $action_lock) = @_;
    
    my ($bam) = @{$$self{files}};

    my $in_bam = $self->{fsu}->catfile($lane_path, $bam);
    my $fastq_base = $self->{lane};
<<<<<<< HEAD
   
=======


>>>>>>> 4e67fec7
    my $fastqs_str ; 
    if( $self->is_paired )
    {
      $fastqs_str  = qq{ (File::Spec->catfile(\$dir, "$self->{lane}_1.fastq"), File::Spec->catfile(\$dir, "$self->{lane}_2.fastq")) };
    }
    else
    {
      $fastqs_str  = qq{ (File::Spec->catfile(\$dir, "$self->{lane}.fastq")) };
    }
    
    # Script to be run by LSF to convert bam to fastq
    # bam2fastq does full sanity checking and safe result file creation
    my $script_name = $self->{fsu}->catfile($lane_path, $self->{prefix}."bam2fastq.pl");
    open(my $scriptfh, '>', $script_name) or $self->throw("Couldn't write to temp script $script_name: $!");
    print $scriptfh qq{
use strict;
use VertRes::Utils::Sam;
use File::Spec;

my \$dir = '$lane_path';
my \@fastqs = $fastqs_str;
<<<<<<< HEAD

=======
>>>>>>> 4e67fec7
# convert to fastq
VertRes::Utils::Sam->new(verbose => 1, quiet => 0)->bam2fastq(qq[$in_bam], qq[$fastq_base]);

# delete bam files
unlink("$bam", "$bam.bai", "$bam.bc", "$bam.md5");

foreach my \$fastq (\@fastqs) {
    # compress & checksum fastq and rename the fastqcheck file made by bam2fastq
    system("md5sum \$fastq > \$fastq.md5; gzip \$fastq; md5sum \$fastq.gz > \$fastq.gz.md5");
    system("mv \$fastq.fastqcheck \$fastq.gz.fastqcheck");
}

exit;
    };
    close $scriptfh;
    
    my $job_name = $self->{prefix}.'bam2fastq';
    $self->archive_bsub_files($lane_path, $job_name);
    LSF::run($action_lock, $lane_path, $job_name, {bsub_opts => '-M5900000 -R \'select[mem>5900] rusage[mem=5900]\''}, qq{perl -w $script_name});
    
    # we've only submitted to LSF, so it won't have finished; we always return
    # that we didn't complete
    return $self->{No};
}

#---------- update_db ---------------------

# Requires the gzipped fastq and fastqcheck files.
sub update_db_requires
{
    my ($self, $lane_path) = @_;
    
    if( $self->is_paired )
    {
      return ["$self->{lane}_1.fastq.gz", "$self->{lane}_2.fastq.gz", "$self->{lane}_1.fastq.gz.fastqcheck", "$self->{lane}_2.fastq.gz.fastqcheck"];
    }
    else
    {
      return ["$self->{lane}.fastq.gz", "$self->{lane}.fastq.gz.fastqcheck"];
    }
}

# This subroutine will check existence of the key 'db'. If present, it is assumed
#   that Import should write the stats and status into the VRTrack database. In this
#   case, 0 is returned, meaning that the task must be run. The task will change the
#   QC status from NULL to pending, therefore we will not be called again.
#
#   If the key 'db' is absent, the empty list is returned and the database will not
#   be written.
#
sub update_db_provides
{
    my ($self) = @_;
    if ( exists($$self{db}) ) { return 0; }
    my @provides = ();
    return \@provides;
}

#---------- Debugging and error reporting -----------------

sub format_msg
{
    my ($self,@msg) = @_;
    return '['. scalar gmtime() ."]\t". join('',@msg);
}

sub warn
{
    my ($self,@msg) = @_;
    my $msg = $self->format_msg(@msg);
    if ($self->verbose > 0) 
    {
        print STDERR $msg;
    }
    $self->log($msg);
}

sub debug
{
    # The granularity of verbose messaging does not make much sense
    #   now, because verbose cannot be bigger than 1 (made Base.pm
    #   throw on warn's).
    my ($self,@msg) = @_;
    if ($self->verbose > 0) 
    {
        my $msg = $self->format_msg(@msg);
        print STDERR $msg;
        $self->log($msg);
    }
}

sub throw
{
    my ($self,@msg) = @_;
    my $msg = $self->format_msg(@msg);
    Utils::error($msg);
}

sub log
{
    my ($self,@msg) = @_;

    my $msg = $self->format_msg(@msg);
    my $status  = open(my $fh,'>>',$self->log_file);
    if ( !$status ) 
    {
        print STDERR $msg;
    }
    else 
    { 
        print $fh $msg; 
    }
    if ( $fh ) { close($fh); }
}


1;
<|MERGE_RESOLUTION|>--- conflicted
+++ resolved
@@ -198,12 +198,8 @@
 
     my $in_bam = $self->{fsu}->catfile($lane_path, $bam);
     my $fastq_base = $self->{lane};
-<<<<<<< HEAD
-   
-=======
-
-
->>>>>>> 4e67fec7
+
+
     my $fastqs_str ; 
     if( $self->is_paired )
     {
@@ -225,10 +221,6 @@
 
 my \$dir = '$lane_path';
 my \@fastqs = $fastqs_str;
-<<<<<<< HEAD
-
-=======
->>>>>>> 4e67fec7
 # convert to fastq
 VertRes::Utils::Sam->new(verbose => 1, quiet => 0)->bam2fastq(qq[$in_bam], qq[$fastq_base]);
 
